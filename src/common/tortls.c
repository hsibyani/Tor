--- conflicted
+++ resolved
@@ -1086,17 +1086,13 @@
               ssl_state_to_string(tls->ssl->state));
     r = SSL_connect(tls->ssl);
   }
-<<<<<<< HEAD
   if (oldstate != tls->ssl->state)
     log_debug(LD_HANDSHAKE, "After call, %p was in state %s",
               tls, ssl_state_to_string(tls->ssl->state));
-  r = tor_tls_get_error(tls,r,0, "handshaking", LOG_INFO, LD_HANDSHAKE);
-=======
   /* We need to call this here and not earlier, since OpenSSL has a penchant
    * for clearing its flags when you say accept or connect. */
   tor_tls_unblock_renegotiation(tls);
-  r = tor_tls_get_error(tls,r,0, "handshaking", LOG_INFO);
->>>>>>> ce0a89e2
+  r = tor_tls_get_error(tls,r,0, "handshaking", LOG_INFO, LD_HANDSHAKE);
   if (ERR_peek_error() != 0) {
     tls_log_errors(tls, tls->isServer ? LOG_INFO : LOG_WARN, LD_HANDSHAKE,
                    "handshaking");
