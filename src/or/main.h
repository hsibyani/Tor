--- conflicted
+++ resolved
@@ -30,14 +30,9 @@
 /** Bitmask for events that we can turn on and off with
  * connection_watch_events. */
 typedef enum watchable_events {
-<<<<<<< HEAD
   /* Yes, it is intentional that these match Libevent's EV_READ and EV_WRITE */
-  READ_EVENT=0x02,
-  WRITE_EVENT=0x04
-=======
   READ_EVENT=0x02, /**< We want to know when a connection is readable */
   WRITE_EVENT=0x04 /**< We want to know when a connection is writable */
->>>>>>> 6617822b
 } watchable_events_t;
 void connection_watch_events(connection_t *conn, watchable_events_t events);
 int connection_is_reading(connection_t *conn);
