--- conflicted
+++ resolved
@@ -202,11 +202,7 @@
  * It should be used to verify auth signatures.
  * Return 0 if signature is valid, -1 if not.
  */
-<<<<<<< HEAD
 int verify_auth_signature(const ed25519_signature_t *signature, 
-=======
-int verify_signature(const ed25519_signature_t *signature,
->>>>>>> fd8edd7c
 			    const ed25519_public_key_t *pubkey,
 			    const uint8_t *msg)
 {
