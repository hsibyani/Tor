--- conflicted
+++ resolved
@@ -362,12 +362,8 @@
                                                         V3_DIRINFO);
       break;
     case DIR_PURPOSE_FETCH_V2_NETWORKSTATUS:
-<<<<<<< HEAD
       type = V2_DIRINFO;
-=======
-      type = V2_AUTHORITY;
       prefer_authority = 1; /* Only v2 authorities have these anyway. */
->>>>>>> 09d7af77
       break;
     case DIR_PURPOSE_FETCH_SERVERDESC:
       type = (router_purpose == ROUTER_PURPOSE_BRIDGE ? BRIDGE_DIRINFO :
