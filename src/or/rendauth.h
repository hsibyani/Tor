--- conflicted
+++ resolved
@@ -7,10 +7,7 @@
   size_t username_len; // username length
   char* password;
   size_t password_len;
-<<<<<<< HEAD
 } rend_auth_password_t;
-=======
-};
 
 //AUTH_KEY content contains the public introduction point authentication key.
 typedef struct{
@@ -23,11 +20,6 @@
 	  size_t size;
 	  uint8_t content[4];
 } enc_keyid;
-
-enum rend_auth_hash_method_t {
-  REND_AUTH_HASH_SCRYPT_LOW = 0
-};
->>>>>>> bb02d371
 
 int rend_auth_add_user (const char* filename, smartlist_t* new_users,
                         int hash_method);
